from random import Random
from typing import Any, Callable, Dict, Optional, Tuple, Union

import aiormq
from aiormq import ChannelInvalidStateError
from pamqp.common import Arguments

from .abc import (
    AbstractExchange, AbstractIncomingMessage, AbstractQueueIterator,
    AbstractRobustQueue, ConsumerTag, TimeoutType,
)
from .exchange import ExchangeParamType
from .log import get_logger
from .queue import Queue, QueueIterator


log = get_logger(__name__)


class RobustQueue(Queue, AbstractRobustQueue):
    __slots__ = ("_consumers", "_bindings")

    _consumers: Dict[ConsumerTag, Dict[str, Any]]
    _bindings: Dict[Tuple[Union[AbstractExchange, str], str], Dict[str, Any]]

<<<<<<< HEAD
    @staticmethod
    def _get_random_queue_name() -> str:
        rnd = getrandbits(128)
        return f"amq_{hex(rnd).lower()}"
=======
    _rnd_gen: Random = Random()

    @classmethod
    def _get_random_queue_name(cls) -> str:
        rnd = cls._rnd_gen.getrandbits(128)
        return "amq_%s" % hex(rnd).lower()
>>>>>>> 180eb944

    def __init__(
        self,
        channel: aiormq.abc.AbstractChannel,
        name: Optional[str],
        durable: bool = False,
        exclusive: bool = False,
        auto_delete: bool = False,
        arguments: Arguments = None,
        passive: bool = False,
    ):

        super().__init__(
            channel=channel,
            name=name or self._get_random_queue_name(),
            durable=durable,
            exclusive=exclusive,
            auto_delete=auto_delete,
            arguments=arguments,
            passive=passive,
        )

        self._consumers = {}
        self._bindings = {}

    async def restore(self, channel: aiormq.abc.AbstractChannel) -> None:
        self.channel = channel
        await self.declare()
        bindings = tuple(self._bindings.items())
        consumers = tuple(self._consumers.items())

        for (exchange, routing_key), kwargs in bindings:
            await self.bind(exchange, routing_key, **kwargs)

        for consumer_tag, kwargs in consumers:
            await self.consume(consumer_tag=consumer_tag, **kwargs)

    async def bind(
        self,
        exchange: ExchangeParamType,
        routing_key: Optional[str] = None,
        *,
        arguments: Arguments = None,
        timeout: TimeoutType = None,
        robust: bool = True
    ) -> aiormq.spec.Queue.BindOk:
        if routing_key is None:
            routing_key = self.name

        result = await super().bind(
            exchange=exchange, routing_key=routing_key,
            arguments=arguments, timeout=timeout,
        )

        if robust:
            self._bindings[(exchange, routing_key)] = dict(
                arguments=arguments,
            )

        return result

    async def unbind(
        self,
        exchange: ExchangeParamType,
        routing_key: Optional[str] = None,
        arguments: Arguments = None,
        timeout: TimeoutType = None,
    ) -> aiormq.spec.Queue.UnbindOk:
        if routing_key is None:
            routing_key = self.name

        result = await super().unbind(
            exchange, routing_key, arguments, timeout,
        )
        self._bindings.pop((exchange, routing_key), None)

        return result

    async def consume(
        self,
        callback: Callable[[AbstractIncomingMessage], Any],
        no_ack: bool = False,
        exclusive: bool = False,
        arguments: Arguments = None,
        consumer_tag: Optional[ConsumerTag] = None,
        timeout: TimeoutType = None,
        robust: bool = True,
    ) -> ConsumerTag:
        consumer_tag = await super().consume(
            consumer_tag=consumer_tag,
            timeout=timeout,
            callback=callback,
            no_ack=no_ack,
            exclusive=exclusive,
            arguments=arguments,
        )

        if robust:
            self._consumers[consumer_tag] = dict(
                callback=callback,
                no_ack=no_ack,
                exclusive=exclusive,
                arguments=arguments,
            )

        return consumer_tag

    async def cancel(
        self,
        consumer_tag: ConsumerTag,
        timeout: TimeoutType = None,
        nowait: bool = False,
    ) -> aiormq.spec.Basic.CancelOk:
        result = await super().cancel(consumer_tag, timeout, nowait)
        self._consumers.pop(consumer_tag, None)
        return result

    def iterator(self, **kwargs: Any) -> AbstractQueueIterator:
        return RobustQueueIterator(self, **kwargs)


class RobustQueueIterator(QueueIterator):
    async def consume(self) -> None:
        while True:
            try:
                return await super().consume()
            except ChannelInvalidStateError:
                await self._amqp_queue.channel.connection.ready()


__all__ = ("RobustQueue",)<|MERGE_RESOLUTION|>--- conflicted
+++ resolved
@@ -23,19 +23,12 @@
     _consumers: Dict[ConsumerTag, Dict[str, Any]]
     _bindings: Dict[Tuple[Union[AbstractExchange, str], str], Dict[str, Any]]
 
-<<<<<<< HEAD
-    @staticmethod
-    def _get_random_queue_name() -> str:
-        rnd = getrandbits(128)
-        return f"amq_{hex(rnd).lower()}"
-=======
     _rnd_gen: Random = Random()
 
     @classmethod
     def _get_random_queue_name(cls) -> str:
         rnd = cls._rnd_gen.getrandbits(128)
         return "amq_%s" % hex(rnd).lower()
->>>>>>> 180eb944
 
     def __init__(
         self,
