--- conflicted
+++ resolved
@@ -8,15 +8,11 @@
 from pika import ConnectionParameters
 from pika.credentials import PlainCredentials
 from yarl import URL
-<<<<<<< HEAD
-
-from aio_pika.common import State
+
+from . import exceptions
 from .adapter import AsyncioConnection
-=======
-from . import exceptions
->>>>>>> ac4f5bbc
 from .channel import Channel
-from .common import FutureStore
+from .common import FutureStore, State
 from .tools import create_future
 
 log = getLogger(__name__)
@@ -38,11 +34,7 @@
     __slots__ = (
         'loop', '_state', '_connection', 'future_store', '__sender_lock',
         '_io_loop', '__connection_parameters', '__credentials',
-<<<<<<< HEAD
-        '__write_lock', '__close_callbacks', '_channels', '__last_channel_number',
-=======
-        '__write_lock', '_channels',
->>>>>>> ac4f5bbc
+        '__write_lock', '_channels', '__close_callbacks'
     )
 
     CHANNEL_CLASS = Channel
@@ -67,17 +59,10 @@
         )
 
         self._channels = dict()
+        self.__close_callbacks = set()
         self._connection = None
         self._state = State.INITIALIZED
         self.__write_lock = asyncio.Lock(loop=self.loop)
-        self.__close_callbacks = set()
-
-        self._channels = dict()
-        self.__last_channel_number = -1
-
-    def _get_channel_number(self):
-        self.__last_channel_number += 1
-        return self.__last_channel_number
 
     def __str__(self):
         return 'amqp://{credentials}{host}:{port}/{vhost}'.format(
@@ -125,20 +110,9 @@
             yield
         return True
 
-<<<<<<< HEAD
-    @property
-=======
     def _channel_cleanup(self, channel: pika.channel.Channel):
         ch = self._channels.pop(channel.channel_number)     # type: Channel
         ch._futures.reject_all(exceptions.ChannelClosed)
-
->>>>>>> ac4f5bbc
-    @asyncio.coroutine
-    def closing(self):
-        """ Return coroutine which will be finished after connection close. """
-        while not self.is_closed:
-            yield
-        return True
 
     def _on_connection_refused(self, future, connection, message: str):
         self._on_connection_lost(future, connection, code=500, reason=ConnectionRefusedError(message))
@@ -177,19 +151,13 @@
                 on_open_error_callback=partial(self._on_connection_refused, future),
             )
 
-<<<<<<< HEAD
-            connection._channel_cleanup = self._on_channel_cleanup
+            connection.channel_cleanup_callback = self._channel_cleanup
 
             try:
                 yield from future
             except:
                 connection.close()
                 raise
-=======
-            connection.channel_cleanup_callback = self._channel_cleanup
-
-            yield from f
->>>>>>> ac4f5bbc
 
             log.debug("Connection %r ready.", self)
 
@@ -219,20 +187,11 @@
         """ Get a channel """
         yield from self.ready()
 
-        if not channel_number:
-            channel_number = self._get_channel_number()
-
         with (yield from self.__write_lock):
             log.debug("Creating AMQP channel for connection: %r", self)
 
-<<<<<<< HEAD
             channel = self.CHANNEL_CLASS(self, self.loop, self.future_store)
             yield from channel.initialize(channel_number)
-=======
-            channel = self.CHANNEL_CLASS(self, self.loop, self.future_store,
-                                         channel_number=channel_number)
-            yield from channel.initialize()
->>>>>>> ac4f5bbc
 
             log.debug("Channel created: %r", channel)
 
@@ -245,7 +204,9 @@
         """ Close AMQP connection """
         log.debug("Closing AMQP connection")
         self._connection.close()
-        yield from self.closing
+
+        while not self.is_closed:
+            yield
 
 
 @asyncio.coroutine
