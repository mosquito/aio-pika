--- conflicted
+++ resolved
@@ -6,6 +6,7 @@
 from logging import getLogger
 from types import FunctionType
 
+from aio_pika.tools import create_future
 from . import exceptions
 from .compat import Awaitable
 from .exchange import Exchange, ExchangeType
@@ -26,11 +27,8 @@
 
     __slots__ = ('_connection', '__confirmations', '__delivery_tag',
                  'loop', '_futures', '__channel', '__on_return_callbacks',
-<<<<<<< HEAD
-                 'default_exchange', '__write_lock', '__channel_number', '__close_callbacks')
-=======
-                 'default_exchange', '__write_lock', '__channel_number', '__publisher_confirms')
->>>>>>> 07e230ca
+                 'default_exchange', '__write_lock', '__channel_number',
+                 '__close_callbacks', '__publisher_confirms', '_closing')
 
     def __init__(self, connection, loop: asyncio.AbstractEventLoop,
                  future_store: FutureStore, channel_number: int=None, publisher_confirms: bool=True):
@@ -44,17 +42,15 @@
         super().__init__(loop, future_store.get_child())
 
         self._connection = connection
+        self._closing = None
         self.__channel = None  # type: pika.channel.Channel
         self.__confirmations = {}
         self.__on_return_callbacks = set()
         self.__delivery_tag = 0
         self.__write_lock = asyncio.Lock(loop=self.loop)
         self.__channel_number = channel_number
-<<<<<<< HEAD
+        self.__publisher_confirms = publisher_confirms
         self.__close_callbacks = set()
-=======
-        self.__publisher_confirms = publisher_confirms
->>>>>>> 07e230ca
 
         self.default_exchange = self.EXCHANGE_CLASS(
             self.__channel,
@@ -130,18 +126,15 @@
     @asyncio.coroutine
     def _create_channel(self, timeout=None):
         future = self._create_future(timeout=timeout)
+        self._closing = create_future(loop=self.loop)
 
         log.debug("Creating a new channel for connection %r", self._connection)
         self._channel_maker(future.set_result, channel_number=self.__channel_number)
 
         channel = yield from future  # type: pika.channel.Channel
-<<<<<<< HEAD
-        log.debug("Channel %r created for connection %r", channel, self._connection)
-        channel.confirm_delivery(self._on_delivery_confirmation)
-=======
         if self.__publisher_confirms:
             channel.confirm_delivery(self._on_delivery_confirmation)
->>>>>>> 07e230ca
+        log.debug("Channel %r created for connection %r", channel, self._connection)
         channel.add_on_close_callback(self._on_channel_close)
         channel.add_on_return_callback(self._on_return)
 
@@ -278,10 +271,7 @@
 
         with (yield from self.__write_lock):
             self.__channel.close()
-<<<<<<< HEAD
-=======
             yield from self.closing
->>>>>>> 07e230ca
             self.__channel = None
 
         self.state = State.CLOSED
