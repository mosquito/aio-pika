--- conflicted
+++ resolved
@@ -65,14 +65,8 @@
 
 
 class BaseTestCase(AsyncTestCase):
-<<<<<<< HEAD
-    @asyncio.coroutine
-    def create_connection(self, cleanup=True) -> Generator[Any, None, Connection]:
-        client = yield from connect(str(AMQP_URL), loop=self.loop)
-=======
     async def create_connection(self, cleanup=True) -> Connection:
-        client = await connect(AMQP_URL, loop=self.loop)
->>>>>>> 7ecf63bb
+        client = await connect(str(AMQP_URL), loop=self.loop)
 
         if cleanup:
             self.addCleanup(client.close)
